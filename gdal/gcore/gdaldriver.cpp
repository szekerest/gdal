--- conflicted
+++ resolved
@@ -946,16 +946,10 @@
     VALIDATE_POINTER1( hDriver, "GDALCreateCopy", nullptr );
     VALIDATE_POINTER1( hSrcDS, "GDALCreateCopy", nullptr );
 
-<<<<<<< HEAD
-    return static_cast<GDALDriver *>(hDriver)->
-        CreateCopy( pszFilename, static_cast<GDALDataset *>(hSrcDS),
+    return GDALDriver::FromHandle(hDriver)->
+        CreateCopy( pszFilename, GDALDataset::FromHandle(hSrcDS),
                     bStrict, const_cast<char**>(papszOptions),
                     pfnProgress, pProgressData );
-=======
-    return GDALDriver::FromHandle(hDriver)->
-        CreateCopy( pszFilename, GDALDataset::FromHandle(hSrcDS),
-                    bStrict, papszOptions, pfnProgress, pProgressData );
->>>>>>> 3c5e4ec0
 }
 
 /************************************************************************/
@@ -1532,13 +1526,8 @@
             GDAL_DMD_CREATIONOPTIONLIST );
     CPLString osDriver;
     osDriver.Printf("driver %s",
-<<<<<<< HEAD
-                    static_cast<GDALDriver *>(hDriver)->GetDescription());
+                    GDALDriver::FromHandle(hDriver)->GetDescription());
     CSLConstList papszOptionsToValidate = papszCreationOptions;
-=======
-                    GDALDriver::FromHandle(hDriver)->GetDescription());
-    char** papszOptionsToValidate = papszCreationOptions;
->>>>>>> 3c5e4ec0
     char** papszOptionsToFree = nullptr;
     if( CSLFetchNameValue( papszCreationOptions, "APPEND_SUBDATASET") )
     {
